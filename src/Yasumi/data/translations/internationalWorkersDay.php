<?php
/**
 *  This file is part of the Yasumi package.
 *
 *  Copyright (c) 2015 - 2016 AzuyaLabs
 *
 *  For the full copyright and license information, please view the LICENSE
 *  file that was distributed with this source code.
 *
 *  @author Sacha Telgenhof <stelgenhof@gmail.com>
 */

// Translation for International Workers' Day
return [
    'de_DE' => 'Tag der Arbeit',
    'el_GR' => 'Εργατική Πρωτομαγιά',
    'en_US' => 'International Workers\' Day',
    'es_ES' => 'Día del Trabajador',
    'fi_FI' => 'Vappu',
    'fr_FR' => 'Fête du Travail',
    'it_IT' => 'Festa del Lavoro',
    'ja_JP' => '労働の日',
    'nb_NO' => 'Arbeidernes dag',
    'nl_BE' => 'Dag van de arbeid',
    'nl_NL' => 'Dag van de arbeid',
    'pl_PL' => 'Święto Pracy',
    'sv_SE' => 'Första maj',
<<<<<<< HEAD
    'fi_FI' => 'Vappu',
    'pt_BR' => 'Dia internacional do trabalhador'
=======
>>>>>>> 1337f9b1
];<|MERGE_RESOLUTION|>--- conflicted
+++ resolved
@@ -25,9 +25,5 @@
     'nl_NL' => 'Dag van de arbeid',
     'pl_PL' => 'Święto Pracy',
     'sv_SE' => 'Första maj',
-<<<<<<< HEAD
-    'fi_FI' => 'Vappu',
     'pt_BR' => 'Dia internacional do trabalhador'
-=======
->>>>>>> 1337f9b1
 ];