<?php
/**
 *  This file is part of the Yasumi package.
 *
 *  Copyright (c) 2015 - 2016 AzuyaLabs
 *
 *  For the full copyright and license information, please view the LICENSE
 *  file that was distributed with this source code.
 *
 *  @author Sacha Telgenhof <stelgenhof@gmail.com>
 */

// Translation for Christmas Eve
return [
<<<<<<< HEAD
    'cs_CZ' => 'Štědrý den',
=======
    'cy_GB' => 'Noswyl Nadolig',
>>>>>>> 2b33e62e
    'en_US' => 'Christmas Eve',
    'sv_SE' => 'julafton',
];<|MERGE_RESOLUTION|>--- conflicted
+++ resolved
@@ -12,11 +12,8 @@
 
 // Translation for Christmas Eve
 return [
-<<<<<<< HEAD
     'cs_CZ' => 'Štědrý den',
-=======
     'cy_GB' => 'Noswyl Nadolig',
->>>>>>> 2b33e62e
     'en_US' => 'Christmas Eve',
     'sv_SE' => 'julafton',
 ];