<?php
/**
 *  This file is part of the Yasumi package.
 *
 *  Copyright (c) 2015 - 2016 AzuyaLabs
 *
 *  For the full copyright and license information, please view the LICENSE
 *  file that was distributed with this source code.
 *
 *  @author Sacha Telgenhof <stelgenhof@gmail.com>
 */

// Translation for Good Friday
return [
    'en_US' => 'Good Friday',
    'nl_NL' => 'Goede Vrijdag',
    'nl_BE' => 'Goede Vrijdag',
    'pl_PL' => 'Dobry Piątek',
    'ja_JP' => 'グッドフライデー',
    'fr_FR' => 'Vendredi saint',
    'es_ES' => 'Viernes Santo',
    'da_DK' => 'Langfredag',
    'nb_NO' => 'Langfredag',
    'sv_SE' => 'långfredagen',
    'fi_FI' => 'Pitkäperjantai',
<<<<<<< HEAD
    'el_GR' => 'Μεγάλη Παρασκευή',
=======
    'de_DE' => 'Karfreitag'
>>>>>>> a759f0fb
];<|MERGE_RESOLUTION|>--- conflicted
+++ resolved
@@ -23,9 +23,6 @@
     'nb_NO' => 'Langfredag',
     'sv_SE' => 'långfredagen',
     'fi_FI' => 'Pitkäperjantai',
-<<<<<<< HEAD
+    'de_DE' => 'Karfreitag',
     'el_GR' => 'Μεγάλη Παρασκευή',
-=======
-    'de_DE' => 'Karfreitag'
->>>>>>> a759f0fb
 ];