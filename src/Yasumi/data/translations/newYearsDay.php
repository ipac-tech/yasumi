--- conflicted
+++ resolved
@@ -33,9 +33,6 @@
     'pt_BR' => 'Ano novo',
     'ru_UA' => 'Новый Год',
     'sv_SE' => 'nyårsdagen',
-<<<<<<< HEAD
+    'uk_UA' => 'Новий Рік',
     'sk_SK' => 'Deň vzniku Slovenskej republiky',
-=======
-    'uk_UA' => 'Новий Рік',
->>>>>>> a60ecacf
 ];