--- conflicted
+++ resolved
@@ -381,11 +381,8 @@
         if (2021 === $this->year) {
             // For Olympic 2021 Tokyo (rescheduled due to the COVID-19 pandemic)
             $date = new DateTime("$this->year-7-22", DateTimeZoneFactory::getDateTimeZone($this->timezone));
-<<<<<<< HEAD
         } elseif (2020 === $this->year) {
             $date = new DateTime("$this->year-7-23", DateTimeZoneFactory::getDateTimeZone($this->timezone));
-=======
->>>>>>> 24529b23
         } elseif ($this->year >= 2003) {
             $date = new DateTime("third monday of july $this->year", DateTimeZoneFactory::getDateTimeZone($this->timezone));
         } elseif ($this->year >= 1996) {
@@ -419,10 +416,7 @@
             // For Olympic 2021 Tokyo (after COVID-19)
             $date = new DateTime("$this->year-8-8", DateTimeZoneFactory::getDateTimeZone($this->timezone));
         } elseif (2020 === $this->year) {
-<<<<<<< HEAD
-=======
             // For Olympic 2020 Tokyo
->>>>>>> 24529b23
             $date = new DateTime("$this->year-8-10", DateTimeZoneFactory::getDateTimeZone($this->timezone));
         } elseif ($this->year >= 2016) {
             $date = new DateTime("$this->year-8-11", DateTimeZoneFactory::getDateTimeZone($this->timezone));
@@ -489,10 +483,7 @@
             // For Olympic 2021 Tokyo (after COVID-19)
             $date = new DateTime("$this->year-7-23", DateTimeZoneFactory::getDateTimeZone($this->timezone));
         } elseif (2020 === $this->year) {
-<<<<<<< HEAD
-=======
             // For Olympic 2020 Tokyo
->>>>>>> 24529b23
             $date = new DateTime("$this->year-7-24", DateTimeZoneFactory::getDateTimeZone($this->timezone));
         } elseif ($this->year >= 2000) {
             $date = new DateTime("second monday of october $this->year", DateTimeZoneFactory::getDateTimeZone($this->timezone));
